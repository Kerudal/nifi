<?xml version="1.0" encoding="UTF-8"?>
<!--
  Licensed to the Apache Software Foundation (ASF) under one or more
  contributor license agreements. See the NOTICE file distributed with
  this work for additional information regarding copyright ownership.
  The ASF licenses this file to You under the Apache License, Version 2.0
  (the "License"); you may not use this file except in compliance with
  the License. You may obtain a copy of the License at
  http://www.apache.org/licenses/LICENSE-2.0
  Unless required by applicable law or agreed to in writing, software
  distributed under the License is distributed on an "AS IS" BASIS,
  WITHOUT WARRANTIES OR CONDITIONS OF ANY KIND, either express or implied.
  See the License for the specific language governing permissions and
  limitations under the License.
-->
<project xmlns="http://maven.apache.org/POM/4.0.0" xmlns:xsi="http://www.w3.org/2001/XMLSchema-instance" xsi:schemaLocation="http://maven.apache.org/POM/4.0.0 http://maven.apache.org/xsd/maven-4.0.0.xsd">
    <modelVersion>4.0.0</modelVersion>

    <parent>
        <groupId>org.apache.nifi</groupId>
        <artifactId>nifi-mongodb-bundle</artifactId>
<<<<<<< HEAD
        <version>1.9.2-SNAPSHOT</version>
=======
        <version>1.9.3-SNAPSHOT</version>
>>>>>>> 4255528a
    </parent>

    <artifactId>nifi-mongodb-client-service-api</artifactId>
    <packaging>jar</packaging>

    <dependencies>
        <dependency>
            <groupId>org.apache.nifi</groupId>
            <artifactId>nifi-api</artifactId>
            <scope>provided</scope>
        </dependency>
        <dependency>
            <groupId>org.apache.nifi</groupId>
            <artifactId>nifi-utils</artifactId>
<<<<<<< HEAD
            <version>1.9.2-SNAPSHOT</version>
=======
            <version>1.9.3-SNAPSHOT</version>
>>>>>>> 4255528a
        </dependency>
        <dependency>
            <groupId>org.mongodb</groupId>
            <artifactId>mongo-java-driver</artifactId>
            <version>${mongo.driver.version}</version>
        </dependency>
        <dependency>
            <groupId>org.apache.nifi</groupId>
            <artifactId>nifi-ssl-context-service-api</artifactId>
            <scope>compile</scope>
        </dependency>
        <dependency>
            <groupId>org.apache.nifi</groupId>
            <artifactId>nifi-json-utils</artifactId>
<<<<<<< HEAD
            <version>1.9.2-SNAPSHOT</version>
=======
            <version>1.9.3-SNAPSHOT</version>
>>>>>>> 4255528a
            <scope>compile</scope>
        </dependency>
    </dependencies>
</project><|MERGE_RESOLUTION|>--- conflicted
+++ resolved
@@ -19,11 +19,7 @@
     <parent>
         <groupId>org.apache.nifi</groupId>
         <artifactId>nifi-mongodb-bundle</artifactId>
-<<<<<<< HEAD
-        <version>1.9.2-SNAPSHOT</version>
-=======
         <version>1.9.3-SNAPSHOT</version>
->>>>>>> 4255528a
     </parent>
 
     <artifactId>nifi-mongodb-client-service-api</artifactId>
@@ -38,11 +34,7 @@
         <dependency>
             <groupId>org.apache.nifi</groupId>
             <artifactId>nifi-utils</artifactId>
-<<<<<<< HEAD
-            <version>1.9.2-SNAPSHOT</version>
-=======
             <version>1.9.3-SNAPSHOT</version>
->>>>>>> 4255528a
         </dependency>
         <dependency>
             <groupId>org.mongodb</groupId>
@@ -57,11 +49,7 @@
         <dependency>
             <groupId>org.apache.nifi</groupId>
             <artifactId>nifi-json-utils</artifactId>
-<<<<<<< HEAD
-            <version>1.9.2-SNAPSHOT</version>
-=======
             <version>1.9.3-SNAPSHOT</version>
->>>>>>> 4255528a
             <scope>compile</scope>
         </dependency>
     </dependencies>
